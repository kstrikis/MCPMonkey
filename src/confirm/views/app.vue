--- conflicted
+++ resolved
@@ -89,9 +89,8 @@
 import Tooltip from 'vueleton/lib/tooltip';
 import Icon from '@/common/ui/icon';
 import {
-<<<<<<< HEAD
-  sendCmdDirectly, request, isRemote, getFullUrl, makePause,
-  getLocaleString, trueJoin,
+  getFullUrl, getLocaleString, getScriptHome, isRemote,
+  makePause, request, sendCmdDirectly, trueJoin,
 } from '@/common';
 import { keyboardService } from '@/common/keyboard';
 import initCache from '@/common/cache';
@@ -102,20 +101,6 @@
 import { deepEqual, objectPick } from '@/common/object';
 import { route } from '@/common/router';
 import ua from '@/common/ua';
-=======
-  getFullUrl, getLocaleString, getScriptHome, isRemote,
-  makePause, request, sendCmdDirectly, trueJoin,
-} from '#/common';
-import { keyboardService } from '#/common/keyboard';
-import initCache from '#/common/cache';
-import storage from '#/common/storage';
-import VmExternals from '#/common/ui/externals';
-import SettingCheck from '#/common/ui/setting-check';
-import { loadScriptIcon } from '#/common/load-script-icon';
-import { deepEqual, objectPick } from '#/common/object';
-import { route } from '#/common/router';
-import ua from '#/common/ua';
->>>>>>> 2a1c9ca1
 
 const KEEP_INFO_DELAY = 5000;
 const RETRY_DELAY = 3000;
