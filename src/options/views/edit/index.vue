<template>
  <div class="edit frame flex flex-col fixed-full">
    <div class="edit-header flex mr-1c">
      <nav>
        <div
          v-for="(label, navKey) in navItems" :key="navKey"
          class="edit-nav-item" :class="{active: nav === navKey}"
          v-text="label"
          @click="nav = navKey"
        />
      </nav>
      <div class="edit-name text-center ellipsis flex-1" v-text="scriptName"/>
      <div class="edit-hint text-right ellipsis">
        <a href="https://violentmonkey.github.io/posts/how-to-edit-scripts-with-your-favorite-editor/"
           target="_blank"
           rel="noopener noreferrer"
           v-text="i18n('editHowToHint')"/>
      </div>
      <div class="edit-buttons">
        <button v-text="i18n('buttonSave')" @click="save" :disabled="!canSave"/>
        <button v-text="i18n('buttonSaveClose')" @click="saveClose" :disabled="!canSave"/>
        <button v-text="i18n('buttonClose')" @click="close"/>
      </div>
    </div>
    <div class="frame-block flex-auto pos-rel">
      <vm-code
        class="abs-full"
        :value="code"
        ref="code"
        v-show="nav === 'code'"
        :active="nav === 'code'"
        :commands="commands"
        @code-dirty="codeDirty = $event"
      />
      <vm-settings
        class="abs-full edit-body"
        v-show="nav === 'settings'"
        :active="nav === 'settings'"
        :settings="settings"
        :value="script"
      />
      <vm-values
        class="abs-full edit-body"
        v-show="nav === 'values'"
        :active="nav === 'values'"
        :script="script"
      />
      <vm-externals
        class="abs-full"
        v-if="nav === 'externals'"
        :value="script"
      />
      <vm-help
        class="abs-full edit-body"
        v-show="nav === 'help'"
        :hotkeys="hotkeys"
      />
    </div>
  </div>
</template>

<script>
import {
  debounce, formatByteLength, getScriptName, i18n, isEmpty,
  sendCmdDirectly, trueJoin,
} from '@/common';
import { deepCopy, deepEqual, objectPick } from '@/common/object';
import { showConfirmation, showMessage } from '@/common/ui';
import { keyboardService } from '@/common/keyboard';
import VmCode from '@/common/ui/code';
<<<<<<< HEAD
=======
import VmExternals from '@/common/ui/externals';
>>>>>>> dd45bfa7
import options from '@/common/options';
import { route, getUnloadSentry } from '@/common/router';
import { store } from '../../utils';
import VmSettings from './settings';
import VmValues from './values';
<<<<<<< HEAD
import VmExternals from '@/common/ui/externals';
=======
>>>>>>> dd45bfa7
import VmHelp from './help';

const CUSTOM_PROPS = {
  name: '',
  runAt: '',
  homepageURL: '',
  updateURL: '',
  downloadURL: '',
  origInclude: true,
  origExclude: true,
  origMatch: true,
  origExcludeMatch: true,
};
const CUSTOM_LISTS = [
  'include',
  'match',
  'exclude',
  'excludeMatch',
];
const fromList = list => (
  list
    // Adding a new row so the user can click it and type, just like in an empty textarea.
    ? `${list.join('\n')}${list.length ? '\n' : ''}`
    : ''
);
const toList = text => (
  text.split('\n')
  .map(line => line.trim())
  .filter(Boolean)
);
let savedSettings;

let shouldSavePositionOnSave;
/** @param {chrome.windows.Window} [wnd] */
const savePosition = async wnd => {
  if (options.get('editorWindow')) {
    if (!wnd) wnd = await browser.windows.getCurrent();
    /* chrome.windows API can't set both the state and coords, so we have to choose:
     * either we save the min/max state and lose the coords on restore,
     * or we lose the min/max state and save the normal coords.
     * Let's assume those who use a window prefer it at a certain position most of the time,
     * and occasionally minimize/maximize it, but wouldn't want to save the state. */
    if (wnd.state === 'normal') {
      options.set('editorWindowPos', objectPick(wnd, ['left', 'top', 'width', 'height']));
    }
  }
};
/** @param {chrome.windows.Window} _ */
const setupSavePosition = ({ id: curWndId, tabs }) => {
  if (tabs.length === 1) {
    const { onBoundsChanged } = global.chrome.windows;
    if (onBoundsChanged) {
      // triggered on moving/resizing, Chrome 86+
      onBoundsChanged.addListener(wnd => {
        if (wnd.id === curWndId) savePosition(wnd);
      });
    } else {
      // triggered on resizing only
      window.addEventListener('resize', debounce(savePosition, 100));
      shouldSavePositionOnSave = true;
    }
  }
};

let K_SAVE; // deduced from the current CodeMirror keymap
const K_PREV_PANEL = 'Alt-PageUp';
const K_NEXT_PANEL = 'Alt-PageDown';
const compareString = (a, b) => (a < b ? -1 : a > b);

export default {
  props: ['initial'],
  components: {
    VmCode,
    VmSettings,
    VmValues,
    VmExternals,
    VmHelp,
  },
  data() {
    return {
      nav: 'code',
      canSave: false,
      script: null,
      code: '',
      codeDirty: false,
      settings: {},
      commands: {
        save: this.save,
        close: this.close,
        showHelp: () => {
          this.nav = 'help';
        },
      },
      hotkeys: null,
    };
  },
  computed: {
    navItems() {
      const { meta, props } = this.script || {};
      const req = meta?.require.length && '@require';
      const res = !isEmpty(meta?.resources) && '@resource';
      const size = store.storageSize;
      return {
        code: i18n('editNavCode'),
        settings: i18n('editNavSettings'),
        ...props?.id && {
          values: i18n('editNavValues') + (size ? ` (${formatByteLength(size)})` : ''),
        },
        ...(req || res) && { externals: [req, res]::trueJoin('/') },
        help: '?',
      };
    },
    scriptName() {
      const { script } = this;
      const scriptName = script?.meta && getScriptName(script);
      store.title = scriptName;
      return scriptName;
    },
  },
  watch: {
    nav(val) {
      keyboardService.setContext('tabCode', val === 'code');
      if (val === 'code') {
        this.$nextTick(() => {
          this.$refs.code.cm.focus();
        });
      }
    },
    canSave(val) {
      this.toggleUnloadSentry(val);
      keyboardService.setContext('canSave', val);
    },
    // usually errors for resources
    'initial.error'(error) {
      if (error) {
        showMessage({ text: `${this.initial.message}\n\n${error}` });
      }
    },
  },
  created() {
    this.script = this.initial;
    this.toggleUnloadSentry = getUnloadSentry(null, () => {
      this.$refs.code.cm.focus();
    });
    if (options.get('editorWindow') && global.history.length === 1) {
      browser.windows?.getCurrent({ populate: true }).then(setupSavePosition);
    }
  },
  async mounted() {
    store.storageSize = 0;
    this.nav = 'code';
    const id = this.script?.props?.id;
    if (id) {
      this.code = await sendCmdDirectly('GetScriptCode', id);
    } else {
      const { script, code } = await sendCmdDirectly('NewScript', route.paths[2]);
      this.script = script;
      this.code = code;
    }
    const { custom, config } = this.script;
    const { noframes } = custom;
    this.settings = {
      config: {
        notifyUpdates: `${config.notifyUpdates ?? ''}`,
        // Needs to match Vue model type so deepEqual can work properly
        shouldUpdate: Boolean(config.shouldUpdate),
      },
      custom: {
        // Adding placeholders for any missing values so deepEqual can work properly
        ...CUSTOM_PROPS,
        ...objectPick(custom, Object.keys(CUSTOM_PROPS)),
        ...objectPick(custom, CUSTOM_LISTS, fromList),
        runAt: custom.runAt || '',
        noframes: noframes == null ? '' : +noframes, // it was boolean in old VM
      },
    };
    savedSettings = deepCopy(this.settings);
    this.$watch('codeDirty', this.onChange);
    this.$watch('settings', this.onChange, { deep: true });
    // hotkeys
    {
      const navLabels = Object.values(this.navItems);
      const hotkeys = [
        [K_PREV_PANEL, ` ${navLabels.join(' < ')}`],
        [K_NEXT_PANEL, ` ${navLabels.join(' > ')}`],
        ...Object.entries(this.$refs.code.expandKeyMap())
        .sort((a, b) => compareString(a[1], b[1]) || compareString(a[0], b[0])),
      ];
      K_SAVE = hotkeys.find(([, cmd]) => cmd === 'save')?.[0];
      if (!K_SAVE) {
        K_SAVE = 'Ctrl-S';
        hotkeys.unshift([K_SAVE, 'save']);
      }
      this.hotkeys = hotkeys;
    }
    this.disposeList = [
      keyboardService.register('a-pageup', this.switchPrevPanel),
      keyboardService.register('a-pagedown', this.switchNextPanel),
      keyboardService.register(K_SAVE.replace(/(?:Ctrl|Cmd)-/i, 'ctrlcmd-'), this.save),
      keyboardService.register('escape', () => { this.nav = 'code'; }, {
        condition: '!tabCode',
      }),
    ];
  },
  methods: {
    async save() {
      if (!this.canSave) return;
      if (shouldSavePositionOnSave) savePosition();
      const { settings } = this;
      const { config, custom } = settings;
      const { notifyUpdates } = config;
      const { noframes } = custom;
      try {
        const codeComponent = this.$refs.code;
        const id = this.script?.props?.id;
        const res = await sendCmdDirectly('ParseScript', {
          id,
          code: codeComponent.getRealContent(),
          config: {
            ...config,
            notifyUpdates: notifyUpdates ? +notifyUpdates : null,
          },
          custom: {
            ...objectPick(custom, Object.keys(CUSTOM_PROPS)),
            ...objectPick(custom, CUSTOM_LISTS, toList),
            noframes: noframes ? +noframes : null,
          },
          // User created scripts MUST be marked `isNew` so that
          // the backend is able to check namespace conflicts,
          // otherwise the script with same namespace will be overridden
          isNew: !id,
          message: '',
        });
        savedSettings = deepCopy(settings);
        codeComponent.cm.markClean();
        this.codeDirty = false; // triggers onChange which sets canSave
        this.canSave = false; // ...and set it explicitly in case codeDirty was false
        if (res?.where?.id) this.script = res.update;
      } catch (err) {
        showConfirmation(`${err.message || err}`, {
          cancel: false,
        });
      }
    },
    close(cm) {
      if (cm && this.nav !== 'code') {
        this.nav = 'code';
      } else {
        this.$emit('close');
        // FF doesn't emit `blur` when CodeMirror's textarea is removed
        if (IS_FIREFOX) document.activeElement?.blur();
      }
    },
    saveClose() {
      this.save().then(this.close);
    },
    switchPanel(step) {
      const keys = Object.keys(this.navItems);
      this.nav = keys[(keys.indexOf(this.nav) + step + keys.length) % keys.length];
    },
    switchPrevPanel() {
      this.switchPanel(-1);
    },
    switchNextPanel() {
      this.switchPanel(1);
    },
    onChange() {
      this.canSave = this.codeDirty || !deepEqual(this.settings, savedSettings);
    },
  },
  beforeUnmount() {
    store.title = null;
    this.toggleUnloadSentry(false);
    this.disposeList?.forEach(dispose => {
      dispose();
    });
  },
};
</script>

<style>
.edit {
  z-index: 2000;
  &-header {
    align-items: center;
    justify-content: space-between;
    border-bottom: 1px solid var(--fill-3);
  }
  &-name {
    font-weight: bold;
  }
  &-body {
    padding: .5rem 1rem;
    overflow: auto;
    background: var(--bg);
  }
  &-nav-item {
    display: inline-block;
    padding: 8px 16px;
    cursor: pointer;
    &.active {
      background: var(--bg);
      box-shadow: 0 -1px 1px var(--fill-7);
    }
    &:not(.active):hover {
      background: var(--fill-0-5);
      box-shadow: 0 -1px 1px var(--fill-4);
    }
  }
  .edit-externals {
    --border: 0;
    .select {
      padding-top: 0.5em;
      @media (max-width: 1599px) {
        resize: vertical;
        &[style*=height] {
          max-height: 80%;
        }
        &[style*=width] {
          width: auto !important;
        }
      }
    }
    @media (min-width: 1600px) {
      flex-direction: row;
      .select {
        resize: horizontal;
        min-width: 15em;
        width: 30%;
        max-height: none;
        border-bottom: none;
        &[style*=height] {
          height: auto !important;
        }
        &[style*=width] {
          max-width: 80%;
        }
      }
    }
  }
}

@media (max-width: 767px) {
  .edit-hint {
    display: none;
  }
}

@media (max-width: 500px) {
  .edit-name {
    display: none;
  }
}
</style><|MERGE_RESOLUTION|>--- conflicted
+++ resolved
@@ -68,19 +68,12 @@
 import { showConfirmation, showMessage } from '@/common/ui';
 import { keyboardService } from '@/common/keyboard';
 import VmCode from '@/common/ui/code';
-<<<<<<< HEAD
-=======
 import VmExternals from '@/common/ui/externals';
->>>>>>> dd45bfa7
 import options from '@/common/options';
 import { route, getUnloadSentry } from '@/common/router';
 import { store } from '../../utils';
 import VmSettings from './settings';
 import VmValues from './values';
-<<<<<<< HEAD
-import VmExternals from '@/common/ui/externals';
-=======
->>>>>>> dd45bfa7
 import VmHelp from './help';
 
 const CUSTOM_PROPS = {
