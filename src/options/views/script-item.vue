--- conflicted
+++ resolved
@@ -124,17 +124,10 @@
 </template>
 
 <script>
-<<<<<<< HEAD
 import Tooltip from 'vueleton/lib/tooltip';
-import { getLocaleString, formatTime } from '@/common';
+import { getLocaleString, getScriptHome, getScriptUpdateUrl, formatTime } from '@/common';
 import Icon from '@/common/ui/icon';
 import { keyboardService, isInput, toggleTip } from '@/common/keyboard';
-=======
-import Tooltip from 'vueleton/lib/tooltip/bundle';
-import { getLocaleString, getScriptHome, getScriptUpdateUrl, formatTime } from '#/common';
-import Icon from '#/common/ui/icon';
-import { keyboardService, isInput, toggleTip } from '#/common/keyboard';
->>>>>>> 2a1c9ca1
 
 const itemMargin = 8;
 
