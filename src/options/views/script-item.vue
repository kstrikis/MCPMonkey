<template>
  <div
    class="script"
    :class="{
      disabled: !script.config.enabled,
      removed: script.config.removed,
      error: script.error,
      focused: focused,
      hotkeys: focused && showHotkeys,
    }"
    :tabIndex="tabIndex"
    @focus="onFocus"
    @blur="onBlur">
    <div class="script-icon hidden-xs">
      <a :href="url" :data-hotkey="hotkeys.edit" data-hotkey-table tabIndex="-1">
        <img :src="script.safeIcon">
      </a>
    </div>
    <div class="script-info flex ml-1c">
      <span class="script-order" v-text="script.props.position"/>
<<<<<<< HEAD
      <component :is="nameProps.is" class="script-name ellipsis flex-auto" v-bind="nameProps">{{script.$cache.name}}</component>
=======
      <component :is="nameProps.is" class="script-name ellipsis flex-auto"
                 v-bind="nameProps">{{script.$cache.name}}</component>
>>>>>>> 28d79430
      <template v-if="canRender">
        <tooltip v-if="author" :content="i18n('labelAuthor') + script.meta.author"
                 class="script-author ml-1c hidden-sm"
                 align="end">
          <icon name="author" />
          <a
            v-if="author.email"
            class="ellipsis"
            :href="`mailto:${author.email}`"
            v-text="author.name"
            :tabIndex="tabIndex"
          />
          <span class="ellipsis" v-else v-text="author.name" />
        </tooltip>
        <span class="version ellipsis" v-text="script.meta.version"/>
        <tooltip class="size hidden-sm" :content="script.$cache.sizes" align="end">
          {{ script.$cache.size }}
        </tooltip>
        <tooltip class="updated hidden-sm ml-1c" :content="updatedAt.title" align="end">
          {{ updatedAt.show }}
        </tooltip>
        <div v-if="script.config.removed">
          <tooltip :content="i18n('buttonRestore')" placement="left">
            <a
              class="btn-ghost"
              @click="onRestore"
              :data-hotkey="hotkeys.restore"
              :tabIndex="tabIndex">
              <icon name="undo"></icon>
            </a>
          </tooltip>
        </div>
      </template>
    </div>
    <div class="script-buttons flex">
      <template v-if="canRender">
        <div class="flex-auto flex flex-wrap">
          <tooltip :content="i18n('buttonEdit')" align="start">
            <a class="btn-ghost" :href="url" :data-hotkey="hotkeys.edit" :tabIndex="tabIndex">
              <icon name="code"></icon>
            </a>
          </tooltip>
          <tooltip :content="labelEnable" align="start">
            <a
              class="btn-ghost"
              @click="onToggle"
              :data-hotkey="hotkeys.toggle"
              :tabIndex="tabIndex">
              <icon :name="`toggle-${script.config.enabled ? 'on' : 'off'}`"></icon>
            </a>
          </tooltip>
          <tooltip
            :disabled="!canUpdate || script.checking"
            :content="i18n('buttonUpdate')"
            align="start">
            <a
              class="btn-ghost"
              @click="onUpdate"
              :data-hotkey="hotkeys.update"
              :tabIndex="canUpdate ? tabIndex : -1">
              <icon name="refresh"></icon>
            </a>
          </tooltip>
          <span class="sep"></span>
          <tooltip :disabled="!homepageURL" :content="i18n('buttonHome')" align="start">
            <a
              class="btn-ghost"
              target="_blank"
              rel="noopener noreferrer"
              :href="homepageURL"
              :tabIndex="homepageURL ? tabIndex : -1">
              <icon name="home"></icon>
            </a>
          </tooltip>
          <tooltip :disabled="!description" :content="description" align="start">
            <a class="btn-ghost" :tabIndex="description ? tabIndex : -1" @click="toggleTip">
              <icon name="info"></icon>
            </a>
          </tooltip>
          <tooltip
            :disabled="!script.meta.supportURL"
            :content="i18n('buttonSupport')"
            align="start">
            <a
              class="btn-ghost"
              target="_blank"
              rel="noopener noreferrer"
              :tabIndex="script.meta.supportURL ? tabIndex : -1"
              :href="script.meta.supportURL">
              <icon name="question"></icon>
            </a>
          </tooltip>
          <div class="script-message" v-text="script.message" :title="script.error"></div>
        </div>
        <tooltip :content="i18n('buttonRemove')" align="end">
          <a class="btn-ghost" @click="onRemove" :data-hotkey="hotkeys.remove" :tabIndex="tabIndex">
            <icon name="trash"></icon>
          </a>
        </tooltip>
      </template>
    </div>
  </div>
</template>

<script>
<<<<<<< HEAD
import Tooltip from 'vueleton/lib/tooltip';
import { getLocaleString, formatTime } from '@/common';
import Icon from '@/common/ui/icon';
import { keyboardService, isInput, toggleTip } from '@/common/keyboard';
import enableDragging from '../utils/dragging';
=======
import Tooltip from 'vueleton/lib/tooltip/bundle';
import { getLocaleString, formatTime } from '#/common';
import Icon from '#/common/ui/icon';
import { keyboardService, isInput, toggleTip } from '#/common/keyboard';
>>>>>>> 28d79430

const itemMargin = 8;

export default {
  props: [
    'script',
    'visible',
    'viewTable',
    'focused',
    'hotkeys',
    'showHotkeys',
  ],
  components: {
    Icon,
    Tooltip,
  },
  data() {
    return {
      canRender: this.visible,
    };
  },
  computed: {
    canUpdate() {
      const { script } = this;
      return script.config.shouldUpdate && (
        script.custom.updateURL
        || script.meta.updateURL
        || script.custom.downloadURL
        || script.meta.downloadURL
        || script.custom.lastInstallURL
      );
    },
    homepageURL() {
      const { script } = this;
      return script.custom.homepageURL || script.meta.homepageURL || script.meta.homepage;
    },
    author() {
      const text = this.script.meta.author;
      if (!text) return;
      const matches = text.match(/^(.*?)\s<(\S*?@\S*?)>$/);
      return {
        email: matches && matches[2],
        name: matches ? matches[1] : text,
      };
    },
    labelEnable() {
      return this.script.config.enabled ? this.i18n('buttonDisable') : this.i18n('buttonEnable');
    },
    description() {
      return this.script.custom.description || getLocaleString(this.script.meta, 'description');
    },
    updatedAt() {
      const { props, config } = this.script;
      const ret = {};
      let lastModified;
      if (config.removed) {
        ({ lastModified } = props);
      } else {
        // XXX use `lastModified` as a fallback for scripts without `lastUpdated`
        lastModified = props.lastUpdated || props.lastModified;
      }
      if (lastModified) {
        const date = new Date(lastModified);
        ret.show = formatTime(Date.now() - lastModified);
        if (config.removed) {
          ret.title = this.i18n('labelRemovedAt', date.toLocaleString());
        } else {
          ret.title = this.i18n('labelLastUpdatedAt', date.toLocaleString());
        }
      }
      return ret;
    },
    tabIndex() {
      return this.focused ? 0 : -1;
    },
    url() {
      return `#scripts/${this.script.props.id}`;
    },
    nameProps() {
<<<<<<< HEAD
      return this.viewTable ? { is: 'a', href: this.url, tabIndex: this.tabIndex } : { is: 'span' };
=======
      return this.viewTable
        /* We disable native dragging on name to avoid confusion with exec re-ordering.
         * Users who want to open a new tab via dragging the link can use the icon. */
        ? { is: 'a', href: this.url, tabIndex: this.tabIndex, draggable: false }
        : { is: 'span' };
>>>>>>> 28d79430
    },
  },
  watch: {
    visible(visible) {
      // Leave it if the element is already rendered
      if (visible) this.canRender = true;
    },
    focused(value, prevValue) {
      const { $el } = this;
      if (value && !prevValue && $el) {
        const rect = $el.getBoundingClientRect();
        const pRect = $el.parentNode.getBoundingClientRect();
        let delta = 0;
        if (rect.bottom > pRect.bottom - itemMargin) {
          delta += rect.bottom - pRect.bottom + itemMargin;
        } else if (rect.top < pRect.top + itemMargin) {
          delta -= pRect.top - rect.top + itemMargin;
        }
        if (!isInput(document.activeElement)) {
          // focus without scrolling, then scroll smoothly
          $el.focus({ preventScroll: true });
        }
        this.$emit('scrollDelta', delta);
      }
    },
  },
  methods: {
    onRemove() {
      this.$emit('remove', this.script);
    },
    onRestore() {
      this.$emit('restore', this.script);
    },
    onToggle() {
      this.$emit('toggle', this.script);
    },
    onUpdate() {
      this.$emit('update', this.script);
    },
    onFocus() {
      keyboardService.setContext('scriptFocus', true);
    },
    onBlur() {
      keyboardService.setContext('scriptFocus', false);
    },
    toggleTip(e) {
      toggleTip(e.target);
    },
  },
};
</script>

<style>
@import '../utils/dragging.css';

$rem: 14px;
// The icon should use the real size we generate in `dist` to ensure crispness
$iconSize: 38px;
$iconSizeSmaller: 32px;
$actionIconSize: calc(2 * $rem);

$nameFontSize: $rem;

$itemLineHeight: 1.5;
$itemMargin: 8px;
$itemPadT: 12px;
$itemPadB: 5px;
$itemHeight: calc(
  $nameFontSize * $itemLineHeight +
  $actionIconSize + 2px /* icon borders */ +
  $itemPadT + $itemPadB + 2px /* item borders */
);

$removedItemPadB: 10px;
$removedItemHeight: calc(
  $actionIconSize + 2px /* icon borders */ +
  $itemPadT + $removedItemPadB + 2px /* item borders */
);

.script {
  position: relative;
  margin: $itemMargin 0 0 $itemMargin;
  padding: $itemPadT 10px $itemPadB;
  border: 1px solid var(--fill-3);
  border-radius: .3rem;
  transition: transform .25s;
  .touch & {
    transition: none;
  }
  @media (prefers-reduced-motion: reduce) {
    transition: none;
  }
  background: var(--bg);
  width: calc((100% - $itemMargin) / var(--num-columns) - $itemMargin);
  height: $itemHeight;
  &:hover {
    border-color: var(--fill-5);
  }
  .secondary {
    color: var(--fill-8);
    font-size: small;
  }
  &.disabled,
  &.removed {
    background: var(--fill-1);
    color: var(--fill-6);
  }
  &.disabled {
    .secondary {
      color: var(--fill-5);
    }
  }
  &.removed {
    height: $removedItemHeight;
    padding-bottom: $removedItemPadB;
    .secondary {
      display: none;
    }
  }
  &.focused {
    // bring the focused item to the front so that the box-shadow will not be overlapped
    // by the next item
    z-index: 1;
    box-shadow: 1px 2px 9px var(--fill-7);
    &:focus {
      box-shadow: 1px 2px 9px var(--fill-9);
    }
  }
  &.error {
    border-color: #f008;
    [*|href="#refresh"] {
      fill: #f00;
    }
    .script-message {
      color: #f00;
    }
  }
  &-buttons {
    line-height: 1;
    color: hsl(215, 13%, 28%);
    @media (prefers-color-scheme: dark) {
      color: hsl(215, 10%, 55%);
    }
    > .flex {
      align-items: center;
    }
    .removed & {
      display: none;
    }
    .disabled {
      color: var(--fill-2);
      [data-hotkey]::after {
        content: none;
      }
    }
    .icon {
      display: block;
    }
  }
  &-info {
    line-height: $itemLineHeight;
    align-items: center;
  }
  &-icon {
    width: $iconSize;
    height: $iconSize;
    float: left;
    cursor: pointer;
    a {
      display: block;
    }
    img {
      display: block;
      width: 100%;
      height: 100%;
      &:not([src]) {
        visibility: hidden; // hiding the empty outline border while the image loads
      }
    }
    .disabled &,
    .removed & {
      img {
        filter: grayscale(.8);
        opacity: .5;
      }
    }
    .removed & {
      width: $iconSizeSmaller;
      height: $iconSizeSmaller;
    }
  }
  &-name {
    font-weight: 500;
    font-size: $nameFontSize;
    color: inherit;
    .disabled & {
      color: var(--fill-8);
    }
  }
  &-author {
    display: flex;
    align-items: center;
    max-width: 30%;
    > .ellipsis {
      display: inline-block;
      max-width: 100px;
    }
  }
  &-message {
    white-space: nowrap;
  }
}

.hotkeys [data-hotkey] {
  position: relative;
  &::after {
    content: attr(data-hotkey);
    position: absolute;
    left: 50%;
    bottom: 80%;
    transform-origin: bottom;
    transform: translate(-50%,0);
    padding: .2em;
    background: #fe6;
    color: #333;
    border: 1px solid #880;
    border-radius: .2em;
    font: .8rem monospace; // monospace usually provides differentiation between l and I, 0 and O
    line-height: 1;
  }
}

.scripts {
  display: flex;
  flex-wrap: wrap;
  align-content: flex-start;
  padding: 0 0 $itemMargin 0;
  &[data-table] {
    &[data-columns="1"] .script,
    &[data-columns="2"] .script:nth-child(odd),
    &[data-columns="3"] .script:nth-child(3n + 1),
    &[data-columns="4"] .script:nth-child(4n + 1) {
      border-left: none;
      margin-left: 0;
    }
    &[data-columns="1"], &[data-columns="3"] {
      .script:nth-child(even) {
        background-color: var(--fill-0-5);
      }
    }
    &[data-columns="2"] .script {
      &:nth-child(4n + 2),
      &:nth-child(4n + 3) {
        background-color: var(--fill-0-5);
      }
    }
    &[data-columns="4"] .script {
      &:nth-child(8n + 2),
      &:nth-child(8n + 4),
      &:nth-child(8n + 5),
      &:nth-child(8n + 7) {
        background-color: var(--fill-0-5);
      }
    }
    .script {
      display: flex;
      align-items: center;
      height: 2.5rem;
      // --num-columns is set in tab-installed.vue
      width: calc((100% - $itemMargin * (var(--num-columns) - 1)) / var(--num-columns));
      margin: -1px 0 0 $itemMargin;
      padding: 0 calc(2 * $itemMargin) 0 $itemMargin;
      border-radius: 0;
      background: none;
      &:hover::after {
        // using a separate element with z-index higher than a sibling's overlapped border
        content: '';
        position: absolute;
        top: -1px;
        left: -1px;
        right: -1px;
        bottom: -1px;
        border: 1px solid var(--fill-6);
        pointer-events: none;
        z-index: 2;
      }
      &-name {
        cursor: pointer;
        display: flex;
        align-self: stretch;
        align-items: center;
      }
      &-icon {
        width: 2rem;
        height: 2rem;
        order: 1;
        margin-left: .5rem;
      }
      &-info {
        order: 2;
        flex: 1;
        align-self: stretch;
        margin-left: .5rem;
        line-height: 1.2; /* not using 1.1 as it cuts descender in "g" */
        .size {
          width: 3em;
          text-align: right;
        }
        .updated, .version {
          text-align: right;
          color: var(--fill-8);
        }
        .updated {
          width: 3em;
        }
        .version:not(:empty)::before {
          width: 6em;
          content: 'v';
        }
      }
      &-buttons {
        margin: 0;
        min-width: 14rem;
        > .flex {
          width: auto;
          > :first-child { /* edit button */
            display: none;
          }
        }
      }
      &-author > .ellipsis {
        max-width: 15vw;
      }
      &-message:not(:empty) {
        position: absolute;
        right: .5em;
        top: 2em;
        z-index: 3;
        font-size: smaller;
        padding: 1px .5em;
        border-radius: .5em;
        border: 1px solid var(--fill-5);
        background: var(--bg);
      }
    }
  }
  &:not([data-table]) {
    [data-hotkey-table]::after {
      content: none;
    }
    .size {
      position: absolute;
      bottom: 10px;
      right: 40px;
    }
  }
  &[data-show-order] .script-order::after {
    content: '. ';
  }
  &:not([data-show-order]) .script-order {
    display: none;
  }
}
</style><|MERGE_RESOLUTION|>--- conflicted
+++ resolved
@@ -18,12 +18,7 @@
     </div>
     <div class="script-info flex ml-1c">
       <span class="script-order" v-text="script.props.position"/>
-<<<<<<< HEAD
       <component :is="nameProps.is" class="script-name ellipsis flex-auto" v-bind="nameProps">{{script.$cache.name}}</component>
-=======
-      <component :is="nameProps.is" class="script-name ellipsis flex-auto"
-                 v-bind="nameProps">{{script.$cache.name}}</component>
->>>>>>> 28d79430
       <template v-if="canRender">
         <tooltip v-if="author" :content="i18n('labelAuthor') + script.meta.author"
                  class="script-author ml-1c hidden-sm"
@@ -129,18 +124,10 @@
 </template>
 
 <script>
-<<<<<<< HEAD
 import Tooltip from 'vueleton/lib/tooltip';
 import { getLocaleString, formatTime } from '@/common';
 import Icon from '@/common/ui/icon';
 import { keyboardService, isInput, toggleTip } from '@/common/keyboard';
-import enableDragging from '../utils/dragging';
-=======
-import Tooltip from 'vueleton/lib/tooltip/bundle';
-import { getLocaleString, formatTime } from '#/common';
-import Icon from '#/common/ui/icon';
-import { keyboardService, isInput, toggleTip } from '#/common/keyboard';
->>>>>>> 28d79430
 
 const itemMargin = 8;
 
@@ -220,15 +207,11 @@
       return `#scripts/${this.script.props.id}`;
     },
     nameProps() {
-<<<<<<< HEAD
-      return this.viewTable ? { is: 'a', href: this.url, tabIndex: this.tabIndex } : { is: 'span' };
-=======
       return this.viewTable
         /* We disable native dragging on name to avoid confusion with exec re-ordering.
          * Users who want to open a new tab via dragging the link can use the icon. */
         ? { is: 'a', href: this.url, tabIndex: this.tabIndex, draggable: false }
         : { is: 'span' };
->>>>>>> 28d79430
     },
   },
   watch: {
