--- conflicted
+++ resolved
@@ -1,15 +1,9 @@
 // Reference:
 // - https://developers.google.com/drive/v3/reference/files
 // - https://github.com/google/google-api-nodejs-client
-<<<<<<< HEAD
 import { getUniqId, noop } from '@/common';
 import { objectGet } from '@/common/object';
-import { dumpQuery, notify } from '../utils';
-=======
-import { getUniqId, noop } from '#/common';
-import { objectGet } from '#/common/object';
 import { loadQuery, dumpQuery } from '../utils';
->>>>>>> 3a876719
 import {
   getURI, getItemFilename, BaseService, register, isScriptFile,
   openAuthPage,
