import {
  compareVersion, getScriptName, getScriptUpdateUrl,
<<<<<<< HEAD
  i18n, request, sendCmd, trueJoin,
} from '@/common';
=======
  i18n, sendCmd, trueJoin,
} from '#/common';
>>>>>>> f4a04671
import { fetchResources, getScriptById, getScripts, parseScript } from './db';
import { parseMeta } from './script';
import { getOption, setOption } from './options';
import { commands } from './message';
import { requestNewer } from './storage-fetch';

const processes = {};

Object.assign(commands, {
  /**
   * @param {number} [id] - when omitted, all scripts are checked
   * @return {Promise<number>} number of updated scripts
   */
  async CheckUpdate(id) {
    const scripts = id ? [getScriptById(id)] : getScripts();
    const results = await Promise.all(scripts.reduce(maybeCheckUpdate, []));
    displayNotes(results.filter(r => r?.text));
    if (!id) setOption('lastUpdate', Date.now());
    return results.reduce((num, r) => num + (r === true), 0);
  },
});

function displayNotes(notes) {
  if (notes.length === 1) {
    notify(notes[0]);
  } else if (notes.length) {
    notify({
      // FF doesn't show notifications of type:'list' so we'll use `text` everywhere
      text: notes.map(n => n.text).join('\n'),
      onClick: browser.runtime.openOptionsPage,
    });
  }
}

function maybeCheckUpdate(jobs, script) {
  const { id } = script.props;
  const urls = getScriptUpdateUrl(script, true);
  if (urls) {
    jobs.push(processes[id] || (processes[id] = doCheckUpdate(script, urls)));
  }
  return jobs;
}

async function doCheckUpdate(script, urls) {
  const { id } = script.props;
  let res;
  let msgOk;
  let msgErr;
  let resourceOpts;
  try {
    const { update } = await parseScript({
      id,
      code: await downloadUpdate(script, urls),
      update: { checking: false },
    });
    msgOk = i18n('msgScriptUpdated', [getScriptName(update)]);
    resourceOpts = { cache: 'no-cache' };
    res = true;
  } catch (update) {
    msgErr = update.error;
    // Either proceed with normal fetch on no-update or skip it altogether on error
    resourceOpts = !update.error && !update.checking && {};
    if (process.env.DEBUG) console.error(update);
  } finally {
    if (resourceOpts) {
      msgErr = await fetchResources(script, null, resourceOpts);
      if (process.env.DEBUG && msgErr) console.error(msgErr);
    }
    if (canNotify(script) && (msgOk || msgErr)) {
      res = {
        script,
        text: [msgOk, msgErr]::trueJoin('\n'),
      };
    }
    delete processes[id];
  }
  return res;
}

async function downloadUpdate(script, urls) {
  let errorMessage;
  const { meta, props: { id } } = script;
  const [downloadURL, updateURL] = urls;
  const update = {};
  const result = { update, where: { id } };
  announce(i18n('msgCheckingForUpdate'));
  try {
    const { data } = await requestNewer(updateURL, {
      cache: 'no-cache',
      headers: { Accept: 'text/x-userscript-meta,*/*' },
    }) || {};
    const { version } = data ? parseMeta(data) : {};
    if (compareVersion(meta.version, version) >= 0) {
      announce(i18n('msgNoUpdate'), { checking: false });
    } else if (!downloadURL) {
      announce(i18n('msgNewVersion'), { checking: false });
    } else if (downloadURL === updateURL) {
      announce(i18n('msgUpdated'));
      return data;
    } else {
      announce(i18n('msgUpdating'));
      errorMessage = i18n('msgErrorFetchingScript');
      return (await requestNewer(downloadURL, { cache: 'no-cache' })).data;
    }
  } catch (error) {
    if (process.env.DEBUG) console.error(error);
    announce(errorMessage || i18n('msgErrorFetchingUpdateInfo'), { error });
  }
  throw update;
  function announce(message, { error, checking = !error } = {}) {
    Object.assign(update, {
      message,
      checking,
      error: error ? `${i18n('genericError')} ${error.status}, ${error.url}` : null,
      // `null` is transferable in Chrome unlike `undefined`
    });
    sendCmd('UpdateScript', result);
  }
}

function canNotify(script) {
  const allowed = getOption('notifyUpdates');
  return getOption('notifyUpdatesGlobal')
    ? allowed
    : script.config.notifyUpdates ?? allowed;
}

function notify({
  script,
  text,
  onClick = () => commands.OpenEditor(script.props.id),
}) {
  commands.Notification({
    text,
    // FF doesn't show the name of the extension in the title of the notification
    title: IS_FIREFOX ? i18n('titleScriptUpdated') : '',
  }, undefined, {
    onClick,
  });
}<|MERGE_RESOLUTION|>--- conflicted
+++ resolved
@@ -1,12 +1,7 @@
 import {
   compareVersion, getScriptName, getScriptUpdateUrl,
-<<<<<<< HEAD
-  i18n, request, sendCmd, trueJoin,
+  i18n, sendCmd, trueJoin,
 } from '@/common';
-=======
-  i18n, sendCmd, trueJoin,
-} from '#/common';
->>>>>>> f4a04671
 import { fetchResources, getScriptById, getScripts, parseScript } from './db';
 import { parseMeta } from './script';
 import { getOption, setOption } from './options';
