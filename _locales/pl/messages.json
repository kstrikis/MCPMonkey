--- conflicted
+++ resolved
@@ -139,13 +139,8 @@
 		"message": "Importuj skrypty z pliku zip",
 		"description": "Button to choose a file for data import."
 	},
-<<<<<<< HEAD
 	"buttonVacuum": {
-		"message": "Wyczyść dane",
-=======
-	"buttonVacuumData": {
 		"message": "Wyczyść dane skryptów",
->>>>>>> 0d528860
 		"description": "Button to vacuum extension data."
 	},
 	"labelDataExport": {
