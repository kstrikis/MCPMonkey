--- conflicted
+++ resolved
@@ -1,11 +1,5 @@
-<<<<<<< HEAD
 import { buffer2string } from '@/common';
-import { decodeResource } from '@/injected/content/util-content';
-=======
-import test from 'tape';
-import { buffer2string } from '#/common';
-import { decodeResource } from '#/injected/content/util';
->>>>>>> e4df653c
+import { decodeResource } from '@/injected/content/util';
 
 const stringAsBase64 = str => btoa(buffer2string(new TextEncoder().encode(str).buffer));
 
