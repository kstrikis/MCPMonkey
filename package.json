--- conflicted
+++ resolved
@@ -73,19 +73,10 @@
   "engines": {
     "node": ">=12"
   },
-<<<<<<< HEAD
   "jest": {
     "setupFiles": [
       "./test/mock/index.js"
     ]
-  }
-=======
-  "husky": {
-    "hooks": {
-      "pre-commit": "yarn transform -t",
-      "pre-push": "run-p lint test"
-    }
   },
   "beta": 1
->>>>>>> 2a1c9ca1
 }